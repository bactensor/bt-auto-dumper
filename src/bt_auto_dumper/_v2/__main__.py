import argparse
import configparser
import json
import os
import pathlib
import re
import subprocess
import time
import zipfile
from io import BufferedReader

import bittensor as bt  # type: ignore
import requests
from dotenv import load_dotenv

load_dotenv()


def main(apiver: str | None = None):
    apiver = apiver or pathlib.Path(__file__).parent.name
    parser = argparse.ArgumentParser(description=f"BT Auto Dumper CLI {apiver}")
    parser.add_argument("--note", help="Comment or note for the operation", type=str, default="")
<<<<<<< HEAD
    parser.add_argument("subnet_identifier", help="Subnet Identifier", type=str)
    parser.add_argument("autovalidator_address", help="AutoValidator Address", type=str)
    parser.add_argument("subnet_realm", help="Subnet Realm", type=str, choices=["testnet", "mainnet", "devnet"])

    args = parser.parse_args()

    dump_and_upload(args.subnet_identifier, args.subnet_realm, args.autovalidator_address, args.note)
=======
    parser.add_argument("--set-autovalidator-address", help="Set a new autovalidator address", type=str)
    parser.add_argument("--set-codename", help="Set a new Subnet Identifier codename", type=str)

    args = parser.parse_args()

    # Get configuration directory from env variable.
    config_base_dir = os.getenv("CONFIG_DIR")

    # Check if the CONFIG_DIR environment variable is set
    if not config_base_dir:
        raise RuntimeError("CONFIG_DIR environment variable is not set.")

    config_expanded_dir = os.path.expanduser(config_base_dir)

    # Define the full path for the configuration file
    config_path = os.path.join(config_expanded_dir, "config.ini")

    # Check if the user wants to update config values
    if args.set_autovalidator_address or args.set_codename:
        update_confg(
            config_path=config_path,
            new_autovalidator_address=args.set_autovalidator_address,
            new_codename=args.set_codename,
        )
        print(f"Configuration updated successfully at {config_path}")

    autovalidator_address, subnet_identifier = load_config(config_path=config_path)
    dump_and_upload(subnet_identifier, autovalidator_address, args.note)
>>>>>>> ce1a6a22


def dump_and_upload(subnet_identifier: str, subnet_realm: str, autovalidator_address: str, note: str):
    """
    Dump and upload the output of the commands to the AutoValidator
    Args:
        subnet_identifier: Subnet Identifier
        subnet_realm: Subnet Realm
        autovalidator_address: AutoValidator Address
        note: Comment or note for the operation
    Example:
        dump_and_upload("computehorde", "mainnet", "http://localhost:8000", "Test")
    """
    subnets = {
        "computehorde": ["echo 'Mainnet Command 1'", "echo 'Mainnet Command 2'"],
        "omron": ["echo 'Mainnet Command 1'", "echo 'Mainnet Command 2'"],
    }

    wallet = bt.wallet(name="validator", hotkey="validator-hotkey")
    normalized_subnet_identifier = re.sub(r"[_\-.]", "", str.lower(subnet_identifier))
    commands = {}
    if normalized_subnet_identifier in subnets:
        commands = {normalized_subnet_identifier: subnets[normalized_subnet_identifier]}

    if not commands:
        print(f"Subnet identifier {subnet_identifier} not found.")
        return
    output_files = []
    for subnet_id, cmds in commands.items():
        for i, command in enumerate(cmds, start=1):
            output_file = f"{subnet_id}_{i}.txt"
            with open(output_file, "w") as f:
                f.write(f"Command: {command}\n")
                result = subprocess.run(command, shell=True, capture_output=True, text=True)
                f.write(result.stdout)
            output_files.append(output_file)

    zip_filename = f"{normalized_subnet_identifier}-output.zip"
    with zipfile.ZipFile(zip_filename, "w") as zipf:
        for file in output_files:
            zipf.write(file)
    send_to_autovalidator(zip_filename, wallet, autovalidator_address, note, normalized_subnet_identifier, subnet_realm)


def make_signed_request(
    method: str, url: str, headers: dict, file_path: str, wallet: bt.wallet, subnet_realm: str
) -> requests.Response:
    """
    Make a signed request to the AutoValidator
    Args:
        method: HTTP method
        url: URL
        headers: HTTP headers
        file_path: File path
        wallet: Wallet object
    Returns:
        Response object
    Example:
        make_signed_request(
            "POST",
            "http://localhost:8000/api/v1/files/",
            {"Note": "Test"},
            {"file": open("test.zip", "rb")},
            wallet
        )
    """
    headers["Nonce"] = str(time.time())
    headers["Hotkey"] = wallet.hotkey.ss58_address
    headers["Realm"] = subnet_realm
    files = {"file": open(file_path, "rb")}
    file = files.get("file")
    file_content = b""
    if isinstance(file, BufferedReader):
        file_content = file.read()
        file.seek(0)
    headers_str = json.dumps(headers, sort_keys=True)
    data_to_sign = f"{method}{url}{headers_str}{file_content.decode(errors='ignore')}".encode()
    signature = wallet.hotkey.sign(
        data_to_sign,
    ).hex()
    headers["Signature"] = signature

    response = requests.request(method, url, headers=headers, files=files)
    return response


def send_to_autovalidator(
    zip_filename: str,
    wallet: bt.wallet,
    autovalidator_address: str,
    note: str,
    subnet_identifier: str,
    subnet_realm: str,
):
    """
    Send the dump file to the AutoValidator
    Args:
        zip_filename: Zip file name
        wallet: Wallet object
        autovalidator_address: AutoValidator Address
        note: Comment or note for the operation
        subnet_identifier: Subnet Identifier
    Example:
        send_to_autovalidator("test.zip", wallet, "http://localhost:8000", "Test", "computehorde")
    """
    url = f"{autovalidator_address}/api/v1/files/"

    headers = {
        "Note": note,
        "SubnetID": subnet_identifier,
    }
    response = make_signed_request("POST", url, headers, zip_filename, wallet, subnet_realm)
    if response.status_code == 201:
        print("File successfully uploaded and resource created.")
    elif response.status_code == 200:
        print("Request succeeded.")
    else:
        print(f"Failed to upload file. Status code: {response.status_code}")
        print(response.text)


def load_config(config_path: str) -> tuple[str, str]:
    """
    Load the configuration from the config file.

    Args:
        config_path (str): The path to the configuration file.

    Returns:
        tuple: A tuple containing the autovalidator address and the subnet codename.

    """

    # Check if the configuration file exist
    if not os.path.exists(config_path):
        raise FileNotFoundError(f"{config_path} does not exist.")

    # Read the configuration file
    config = configparser.ConfigParser()
    try:
        config.read(config_path)
    except Exception as e:
        raise RuntimeError(f"Error reading configuration file: {config_path} \n Error:{e}")

    # Extract required values from the configuration
    try:
        autovalidator_address = config.get("autovalidator", "autovalidator_address")
        subnet_identifier = config.get("autovalidator", "codename")
    except Exception as e:
        raise KeyError(f"Configuration error: Missing in the config file. \n Error:{e}")

    return autovalidator_address, subnet_identifier


def update_confg(config_path: str, new_autovalidator_address: str, new_codename: str):
    """
    Updates the configuration with a new autovalidator address or codename.
    If the config file doesn't exist, it creates a new one with the provided
    new_autovalidator_address and new_codename.

    Args:
        config_path (str): The path to the configuration file.
        new_autovalidator_address (str): The new autovalidator address to be set.
        new_codename (str): The new subnet identifier codename to be set.

    """
    # Initialize a ConfigParser object
    config = configparser.ConfigParser()

    # Check if the configuration file exists
    if not os.path.exists(config_path):
        config["autovalidator"] = {}
    else:
        try:
            config.read(config_path)
        except Exception as e:
            raise RuntimeError(f"Error reading configuration file: {config_path} \n Error:{e}")

    if new_autovalidator_address:
        config.set("autovalidator", "autovalidator_address", new_autovalidator_address)

    if new_codename:
        config.set("autovalidator", "codename", new_codename)

    # Write or update the configuration file.
    try:
        with open(config_path, "w") as configfile:
            config.write(configfile)
    except Exception as e:
        raise RuntimeError(f"Failed to write to the configuration file: {config_path}.\n Error: {e}")


if __name__ == "__main__":
    main()<|MERGE_RESOLUTION|>--- conflicted
+++ resolved
@@ -20,15 +20,9 @@
     apiver = apiver or pathlib.Path(__file__).parent.name
     parser = argparse.ArgumentParser(description=f"BT Auto Dumper CLI {apiver}")
     parser.add_argument("--note", help="Comment or note for the operation", type=str, default="")
-<<<<<<< HEAD
     parser.add_argument("subnet_identifier", help="Subnet Identifier", type=str)
     parser.add_argument("autovalidator_address", help="AutoValidator Address", type=str)
-    parser.add_argument("subnet_realm", help="Subnet Realm", type=str, choices=["testnet", "mainnet", "devnet"])
-
-    args = parser.parse_args()
-
-    dump_and_upload(args.subnet_identifier, args.subnet_realm, args.autovalidator_address, args.note)
-=======
+    parser.add_argument("subnet_realm", help="Subnet Realm", type=str, choices=["testnet", "mainnet", "devnet"], default="mainnet")
     parser.add_argument("--set-autovalidator-address", help="Set a new autovalidator address", type=str)
     parser.add_argument("--set-codename", help="Set a new Subnet Identifier codename", type=str)
 
@@ -55,9 +49,9 @@
         )
         print(f"Configuration updated successfully at {config_path}")
 
-    autovalidator_address, subnet_identifier = load_config(config_path=config_path)
-    dump_and_upload(subnet_identifier, autovalidator_address, args.note)
->>>>>>> ce1a6a22
+    if not (subnet_identifier := args.subnet_identifier) or not (autovalidator_address := args.autovalidator_address):
+        autovalidator_address, subnet_identifier = load_config(config_path=config_path)
+    dump_and_upload(subnet_identifier, args.subnet_realm, autovalidator_address, args.note)
 
 
 def dump_and_upload(subnet_identifier: str, subnet_realm: str, autovalidator_address: str, note: str):
